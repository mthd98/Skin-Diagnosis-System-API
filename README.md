# Project Documentation

## 1. Project Overview

### Project Description

The Skin Diagnosis API integrates an AI-powered machine learning model for skin condition analysis. The default ML-API used in this project is linked to [Skin-Diagnosis-ML-API](https://github.com/mthd98/Skin-Diagnosis-ML-API); however, the system is flexible and can be configured to use another ML API if needed.

The Skin Diagnosis API is a Python-based application designed to facilitate the diagnosis and management of skin conditions using AI-powered image analysis. It provides a robust API for handling patient cases, doctor management, and secure authentication. Built with FastAPI and MongoDB, it ensures scalability, security, and efficient data storage using GridFS for handling medical images.

This project is a Python-based application structured to support API interactions and database operations. It includes configurations for environment variables, logging, and database initialization.

## 2. Installation & Setup

### Prerequisites

- Python 3.x
- pip (Python package manager)
- MongoDB Cloud (Atlas)

### Dependencies

- The application relies on the [Skin-Diagnosis-ML-API](https://github.com/mthd98/Skin-Diagnosis-ML-API) for machine learning-based skin condition analysis. However, it can be configured to use an alternative ML API if needed.

### Installation Steps

1. Clone the repository:
   ```sh
   git clone <repository-url>
   cd <project-folder>
   ```
2. Create a virtual environment and activate it:
   ```sh
   python -m venv venv
   source venv/bin/activate  # On Windows use: venv\Scripts\activate
   ```
3. Install dependencies:
   ```sh
   pip install -r requirements.txt
   ```
4. Set up environment variables:
   - Copy `.env` file from `.env.example` to `.env`

## 3. Configuration

The application uses environment variables for configuration. These are stored in `.env` file . Key settings include:

```ini
# .env.example
# Database Configuration
MONGO_USERNAME=Test01
MONGO_PASSWORD=DHsj8gjnEWR0QLgy
MONGO_CLUSTER=cluster0.sst2o.mongodb.net/?retryWrites=true&w=majority&appName=Cluster0
DB_NAME=Skin_Cancer_Diagnosis
CASES_DB_COLLECTION=Cases
DOCTORS_DB_COLLECTION=Doctors
PATIENTS_DB_COLLECTION=Patients
API_DB_COLLECTION=Users-API-Keys
IMAGES_DB_COLLECTION=Images
ML_API_URL=http://localhost:8000/predict

# JWT Configuration
SECRET_KEY=your_super_secret_key_here
ALGORITHM=HS256
ACCESS_TOKEN_EXPIRE_MINUTES=60

# Bcrypt Salt Rounds (Optional)
BCRYPT_SALT_ROUNDS=12

# Logging
LOGGING_ENABLED=FALSE

# App
PORT=8000
```

These variables define the database connection, authentication configurations, and application settings. Ensure they are correctly configured before running the application.

The application uses environment variables for configuration. These are stored in `.env` files located in `app/config/`. Key settings include:

- `MONGO_URI`: Connection string for MongoDB Cloud (Atlas)
- `LOG_LEVEL`: Logging level (DEBUG, INFO, WARNING, ERROR)
- Other API keys or credentials as needed

## 4. Database Structure

The database consists of the following collections:

- **API Keys** (`api_key.py`): Manages API keys linked to doctors with expiration dates and usage limits.
- **Authentication** (`authentication.py`): Stores login credentials and authentication tokens.
- **Cases** (`case.py`): Records diagnosis cases, including images, doctor assignments, and notes.
- **Doctors** (`doctor.py`): Manages doctor profiles, including credentials and API key associations.
- **Patients** (`patient.py`): Stores patient records, including personal details and medical history.
- **Images Storage (GridFS)**: Instead of a traditional collection, images are stored using MongoDB’s GridFS. This allows for efficient storage and retrieval of large medical images by breaking them into smaller chunks and storing metadata separately. For more details, refer to [MongoDB GridFS Documentation](https://www.mongodb.com/docs/manual/core/gridfs/).

## 5. API Endpoints

### Case Management Endpoints:

- **Create a new case** (POST `/new_case`): Creates a new diagnosis case.
- **Get a case by ID** (GET `/cases/{case_id}`): Fetches a specific case by ID.
- **Get all cases assigned to a doctor** (GET `/get_cases`): Retrieves all cases assigned to the authenticated doctor.
- **Get cases for a specific patient** (GET `/cases/patient/{patient_id}`): Fetches all cases associated with a specific patient.

### User Management Endpoints:

- **Register a doctor** (POST `/register-doctor`): Registers a new doctor.
- **Doctor login** (POST `/login`): Authenticates a doctor.
- **Register a patient** (POST `/register-patient`): Registers a new patient.
- **Get all doctors** (GET `/doctors`): Retrieves a list of all registered doctors.
- **Get a patient by patient number** (GET `/patients/{patient_number}`): Fetches a patient’s details using their patient number.

## 6. Usage Instructions

- The application is built using [FastAPI](https://fastapi.tiangolo.com/) for high-performance API interactions.
- It is served using [Uvicorn](https://www.uvicorn.org/), an ASGI server for running FastAPI applications.
- Run the application:
  ```sh
  python -m uvicorn app.main:app --reload
  ```
- Access the API via the configured endpoints

## 7. Docker Instructions

### Building the Docker Image

To containerize the application, build the Docker image using:

```sh
 docker build -t skin-diagnosis-api .
```

### Running the Docker Container

Run the containerized application using:

```sh
<<<<<<< HEAD
 docker run -d -p 8000:8000 --name skin-diagnosis-api-container skin-diagnosis-api
=======
 docker run -d -p 8080:8080 --name skin-diagnosis-api-container skin-diagnosis-api
>>>>>>> 28c9259e
```

This will start the application and expose it on port 8000.

## 8. Running Tests

For more information on pytest, refer to the [official documentation](https://docs.pytest.org/en/latest/).

To ensure the application functions correctly, run the tests using `pytest`:

### Running All Tests

```sh
pytest tests/
```

### Running Specific Tests

To run a specific test file:

```sh
pytest tests/test_auth.py
```

To run a specific test case inside a file:

```sh
pytest tests/test_auth.py::test_login
```

### Running Tests with Coverage Report

For a test coverage report, use:

```sh
pytest --cov=app tests/
```

This will show the percentage of code covered by tests.

## 9. Project Structure

```
app/
 ├── config/
 │   ├── .env
 │   ├── config.py
 │   ├── db_init.py
 │   ├── logging_config.py
 ├── db/
 │   ├── MongoDB.py
 ├── external_services/
 │   ├── Email.py
 ├── middleware/
 │   ├── authentication.py
 ├── models/
 │   ├── api_key.py
 │   ├── case.py
 │   ├── doctor.py
 │   ├── patient.py
 ├── routers/
 │   ├── cases.py
 │   ├── users.py
 ├── schema/
 │   ├── api_key.py
 │   ├── authentication.py
 │   ├── case.py
 │   ├── doctor.py
 │   ├── images.py
 │   ├── patient.py
 ├── utils/
 │   ├── authentication.py
 ├── main.py
 ├── __init__.py
 ├── tests/
 │   ├── conftest.py
 │   ├── run_tests.py
 │   ├── test_auth.py
 │   ├── test_config.py
 │   ├── test_documentation.py
 │   ├── test_logging.py
 │   ├── test_main.py
 │   ├── test_security.py
 │   ├── test_serialization.py
 │   ├── fixtures/
 │   │   ├── db_fixtures.py
 │   │   ├── mock_data.py
 │   ├── integration/
 │   │   ├── test_database.py
 │   │   ├── test_routes.py
 │   ├── unit/
 │   │   ├── test_models.py
 │   │   ├── test_schemas.py
```

## 10. Contributing

- Fork the repository and create a new branch for changes
- Commit and push changes to your branch
- Submit a pull request for review

### Repository Links

- **GitHub Repository:** [Enter GitHub repository URL]
- **Documentation Repository:** [Enter documentation repository URL]

### Contributions

Below are the contributors to the project, along with their profiles:

* [**Thabang Maribana**](https://github.com/Saint2209)

* [**Contributor 2:**]()

* [**Contributor 3:**]()

* [**Contributor 4:**]()

* [**Contributor 5:**]()

* [**Contributor 6:**]()

- Fork the repository and create a new branch for changes
- Commit and push changes to your branch
- Submit a pull request for review

## 11. License

This project is licensed under the MIT License. See `LICENSE` for details.
<|MERGE_RESOLUTION|>--- conflicted
+++ resolved
@@ -135,11 +135,7 @@
 Run the containerized application using:
 
 ```sh
-<<<<<<< HEAD
- docker run -d -p 8000:8000 --name skin-diagnosis-api-container skin-diagnosis-api
-=======
  docker run -d -p 8080:8080 --name skin-diagnosis-api-container skin-diagnosis-api
->>>>>>> 28c9259e
 ```
 
 This will start the application and expose it on port 8000.
